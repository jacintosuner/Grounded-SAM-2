import os
import cv2
import json
import torch
import numpy as np
import argparse
import supervision as sv
import pycocotools.mask as mask_util
from pathlib import Path
from torchvision.ops import box_convert
from sam2.build_sam import build_sam2
from sam2.sam2_image_predictor import SAM2ImagePredictor
from grounding_dino.groundingdino.util.inference import load_model, load_image, predict

<<<<<<< HEAD
"""
Hyper parameters
"""
TEXT_PROMPT = "car. tire."
IMG_PATH = "notebooks/images/truck.jpg"
SAM2_CHECKPOINT = "./checkpoints/sam2.1_hiera_large.pt"
SAM2_MODEL_CONFIG = "configs/sam2.1/sam2.1_hiera_l.yaml"
GROUNDING_DINO_CONFIG = "grounding_dino/groundingdino/config/GroundingDINO_SwinT_OGC.py"
GROUNDING_DINO_CHECKPOINT = "gdino_checkpoints/groundingdino_swint_ogc.pth"
BOX_THRESHOLD = 0.35
TEXT_THRESHOLD = 0.25
DEVICE = "cuda" if torch.cuda.is_available() else "cpu"
OUTPUT_DIR = Path("outputs/grounded_sam2_local_demo")
DUMP_JSON_RESULTS = True

# create output directory
OUTPUT_DIR.mkdir(parents=True, exist_ok=True)

# environment settings
# use bfloat16

# build SAM2 image predictor
sam2_checkpoint = SAM2_CHECKPOINT
model_cfg = SAM2_MODEL_CONFIG
sam2_model = build_sam2(model_cfg, sam2_checkpoint, device=DEVICE)
sam2_predictor = SAM2ImagePredictor(sam2_model)

# build grounding dino model
grounding_model = load_model(
    model_config_path=GROUNDING_DINO_CONFIG, 
    model_checkpoint_path=GROUNDING_DINO_CHECKPOINT,
    device=DEVICE
)


# setup the input image and text prompt for SAM 2 and Grounding DINO
# VERY important: text queries need to be lowercased + end with a dot
text = TEXT_PROMPT
img_path = IMG_PATH

image_source, image = load_image(img_path)

sam2_predictor.set_image(image_source)

boxes, confidences, labels = predict(
    model=grounding_model,
    image=image,
    caption=text,
    box_threshold=BOX_THRESHOLD,
    text_threshold=TEXT_THRESHOLD,
)

# process the box prompt for SAM 2
h, w, _ = image_source.shape
boxes = boxes * torch.Tensor([w, h, w, h])
input_boxes = box_convert(boxes=boxes, in_fmt="cxcywh", out_fmt="xyxy").numpy()


# FIXME: figure how does this influence the G-DINO model
torch.autocast(device_type="cuda", dtype=torch.bfloat16).__enter__()

if torch.cuda.get_device_properties(0).major >= 8:
    # turn on tfloat32 for Ampere GPUs (https://pytorch.org/docs/stable/notes/cuda.html#tensorfloat-32-tf32-on-ampere-devices)
    torch.backends.cuda.matmul.allow_tf32 = True
    torch.backends.cudnn.allow_tf32 = True

masks, scores, logits = sam2_predictor.predict(
    point_coords=None,
    point_labels=None,
    box=input_boxes,
    multimask_output=False,
)

"""
Post-process the output of the model to get the masks, scores, and logits for visualization
"""
# convert the shape to (n, H, W)
if masks.ndim == 4:
    masks = masks.squeeze(1)


confidences = confidences.numpy().tolist()
class_names = labels

class_ids = np.array(list(range(len(class_names))))

labels = [
    f"{class_name} {confidence:.2f}"
    for class_name, confidence
    in zip(class_names, confidences)
]

"""
Visualize image with supervision useful API
"""
img = cv2.imread(img_path)
detections = sv.Detections(
    xyxy=input_boxes,  # (n, 4)
    mask=masks.astype(bool),  # (n, h, w)
    class_id=class_ids
)

box_annotator = sv.BoxAnnotator()
annotated_frame = box_annotator.annotate(scene=img.copy(), detections=detections)

label_annotator = sv.LabelAnnotator()
annotated_frame = label_annotator.annotate(scene=annotated_frame, detections=detections, labels=labels)
cv2.imwrite(os.path.join(OUTPUT_DIR, "groundingdino_annotated_image.jpg"), annotated_frame)

mask_annotator = sv.MaskAnnotator()
annotated_frame = mask_annotator.annotate(scene=annotated_frame, detections=detections)
cv2.imwrite(os.path.join(OUTPUT_DIR, "grounded_sam2_annotated_image_with_mask.jpg"), annotated_frame)

"""
Dump the results in standard format and save as json files
"""

def single_mask_to_rle(mask):
    rle = mask_util.encode(np.array(mask[:, :, None], order="F", dtype="uint8"))[0]
    rle["counts"] = rle["counts"].decode("utf-8")
    return rle

if DUMP_JSON_RESULTS:
    # convert mask into rle format
    mask_rles = [single_mask_to_rle(mask) for mask in masks]

    input_boxes = input_boxes.tolist()
    scores = scores.tolist()
    # save the results in standard format
    results = {
        "image_path": img_path,
        "annotations" : [
            {
                "class_name": class_name,
                "bbox": box,
                "segmentation": mask_rle,
                "score": score,
            }
            for class_name, box, mask_rle, score in zip(class_names, input_boxes, mask_rles, scores)
        ],
        "box_format": "xyxy",
        "img_width": w,
        "img_height": h,
    }
    
    with open(os.path.join(OUTPUT_DIR, "grounded_sam2_local_image_demo_results.json"), "w") as f:
        json.dump(results, f, indent=4)
=======
def parse_args():
    parser = argparse.ArgumentParser(description="Grounded SAM 2 Local Demo")
    parser.add_argument("--text_prompt", type=str, default="car. tire.", help="Text prompt for the model")
    parser.add_argument("--img_path", type=str, default="notebooks/images/truck.jpg", help="Path to the input image")
    parser.add_argument("--output_dir", type=str, default="outputs/grounded_sam2_local_demo", help="Directory to save the output")
    parser.add_argument("--save_images_and_npy", action="store_true", help="Flag to save the annotated images")
    parser.add_argument("--save_json", type=bool, default=True, help="Flag to save the results as a JSON file")
    return parser.parse_args()

def main():
    args = parse_args()

    """
    Hyper parameters
    """
    TEXT_PROMPT = args.text_prompt
    IMG_PATH = args.img_path
    SAM2_CHECKPOINT = "./checkpoints/sam2_hiera_large.pt"
    SAM2_MODEL_CONFIG = "sam2_hiera_l.yaml"
    GROUNDING_DINO_CONFIG = "grounding_dino/groundingdino/config/GroundingDINO_SwinT_OGC.py"
    GROUNDING_DINO_CHECKPOINT = "gdino_checkpoints/groundingdino_swint_ogc.pth"
    BOX_THRESHOLD = 0.35
    TEXT_THRESHOLD = 0.25
    DEVICE = "cuda" if torch.cuda.is_available() else "cpu"
    OUTPUT_DIR = Path(args.output_dir)
    DUMP_JSON_RESULTS = args.save_json
    SAVE_IMAGES_AND_NPY = args.save_images_and_npy

    # create output directory
    OUTPUT_DIR.mkdir(parents=True, exist_ok=True)

    # environment settings
    # use bfloat16

    # build SAM2 image predictor
    sam2_checkpoint = SAM2_CHECKPOINT
    model_cfg = SAM2_MODEL_CONFIG
    sam2_model = build_sam2(model_cfg, sam2_checkpoint, device=DEVICE)
    sam2_predictor = SAM2ImagePredictor(sam2_model)

    # build grounding dino model
    grounding_model = load_model(
        model_config_path=GROUNDING_DINO_CONFIG, 
        model_checkpoint_path=GROUNDING_DINO_CHECKPOINT,
        device=DEVICE
    )

    # setup the input image and text prompt for SAM 2 and Grounding DINO
    # VERY important: text queries need to be lowercased + end with a dot
    text = TEXT_PROMPT
    img_path = IMG_PATH

    image_source, image = load_image(img_path)

    sam2_predictor.set_image(image_source)

    boxes, confidences, labels = predict(
        model=grounding_model,
        image=image,
        caption=text,
        box_threshold=BOX_THRESHOLD,
        text_threshold=TEXT_THRESHOLD,
    )

    # process the box prompt for SAM 2
    h, w, _ = image_source.shape
    boxes = boxes * torch.Tensor([w, h, w, h])
    input_boxes = box_convert(boxes=boxes, in_fmt="cxcywh", out_fmt="xyxy").numpy()

    # FIXME: figure how does this influence the G-DINO model
    torch.autocast(device_type="cuda", dtype=torch.bfloat16).__enter__()

    if torch.cuda.get_device_properties(0).major >= 8:
        # turn on tfloat32 for Ampere GPUs (https://pytorch.org/docs/stable/notes/cuda.html#tensorfloat-32-tf32-on-ampere-devices)
        torch.backends.cuda.matmul.allow_tf32 = True
        torch.backends.cudnn.allow_tf32 = True

    masks, scores, logits = sam2_predictor.predict(
        point_coords=None,
        point_labels=None,
        box=input_boxes,
        multimask_output=False,
    )

    """
    Post-process the output of the model to get the masks, scores, and logits for visualization
    """
    # convert the shape to (n, H, W)
    if masks.ndim == 4:
        masks = masks.squeeze(1)

    confidences = confidences.numpy().tolist()
    class_names = labels

    class_ids = np.array(list(range(len(class_names))))

    labels = [
        f"{class_name} {confidence:.2f}"
        for class_name, confidence
        in zip(class_names, confidences)
    ]

    """
    Visualize image with supervision useful API
    """
    if SAVE_IMAGES_AND_NPY:
        img = cv2.imread(img_path)
        detections = sv.Detections(
            xyxy=input_boxes,  # (n, 4)
            mask=masks.astype(bool),  # (n, h, w)
            class_id=class_ids
        )

        box_annotator = sv.BoxAnnotator()
        annotated_frame = box_annotator.annotate(scene=img.copy(), detections=detections)

        label_annotator = sv.LabelAnnotator()
        annotated_frame = label_annotator.annotate(scene=annotated_frame, detections=detections, labels=labels)
        cv2.imwrite(os.path.join(OUTPUT_DIR, "groundingdino_annotated_image.jpg"), annotated_frame)

        mask_annotator = sv.MaskAnnotator()
        annotated_frame = mask_annotator.annotate(scene=annotated_frame, detections=detections)
        cv2.imwrite(os.path.join(OUTPUT_DIR, "grounded_sam2_annotated_image_with_mask.jpg"), annotated_frame)

        np.save(os.path.join(OUTPUT_DIR, "grounded_sam_mask.npy"), masks_combined)

    """
    Dump the results in standard format and save as json files
    """

    # Save the masks as a unique 2D array in the OUTPUT_DIR as a .npy file
    masks_combined = np.zeros((h, w), dtype=np.uint8)
    for i, mask in enumerate(masks):
        masks_combined[mask.astype(bool)] = i + 1  # Assign a unique value to each mask


    def single_mask_to_rle(mask):
        rle = mask_util.encode(np.array(mask[:, :, None], order="F", dtype="uint8"))[0]
        rle["counts"] = rle["counts"].decode("utf-8")
        return rle

    if DUMP_JSON_RESULTS:
        # convert mask into rle format
        mask_rles = [single_mask_to_rle(mask) for mask in masks]

        input_boxes = input_boxes.tolist()
        scores = scores.tolist()
        # save the results in standard format
        results = {
            "image_path": img_path,
            "annotations" : [
                {
                    "class_name": class_name,
                    "bbox": box,
                    "segmentation": mask_rle,
                    "score": score,
                }
                for class_name, box, mask_rle, score in zip(class_names, input_boxes, mask_rles, scores)
            ],
            "box_format": "xyxy",
            "img_width": w,
            "img_height": h,
        }
        
        # Modify the prompt for the filename
        prompt_for_filename = TEXT_PROMPT.replace(".", "").replace(" ", "_")

        with open(os.path.join(OUTPUT_DIR, f"grounded_sam_seg_{prompt_for_filename}.json"), "w") as f:
            json.dump(results, f, indent=4)

if __name__ == "__main__":
    main()
>>>>>>> 336d924a
<|MERGE_RESOLUTION|>--- conflicted
+++ resolved
@@ -12,155 +12,6 @@
 from sam2.sam2_image_predictor import SAM2ImagePredictor
 from grounding_dino.groundingdino.util.inference import load_model, load_image, predict
 
-<<<<<<< HEAD
-"""
-Hyper parameters
-"""
-TEXT_PROMPT = "car. tire."
-IMG_PATH = "notebooks/images/truck.jpg"
-SAM2_CHECKPOINT = "./checkpoints/sam2.1_hiera_large.pt"
-SAM2_MODEL_CONFIG = "configs/sam2.1/sam2.1_hiera_l.yaml"
-GROUNDING_DINO_CONFIG = "grounding_dino/groundingdino/config/GroundingDINO_SwinT_OGC.py"
-GROUNDING_DINO_CHECKPOINT = "gdino_checkpoints/groundingdino_swint_ogc.pth"
-BOX_THRESHOLD = 0.35
-TEXT_THRESHOLD = 0.25
-DEVICE = "cuda" if torch.cuda.is_available() else "cpu"
-OUTPUT_DIR = Path("outputs/grounded_sam2_local_demo")
-DUMP_JSON_RESULTS = True
-
-# create output directory
-OUTPUT_DIR.mkdir(parents=True, exist_ok=True)
-
-# environment settings
-# use bfloat16
-
-# build SAM2 image predictor
-sam2_checkpoint = SAM2_CHECKPOINT
-model_cfg = SAM2_MODEL_CONFIG
-sam2_model = build_sam2(model_cfg, sam2_checkpoint, device=DEVICE)
-sam2_predictor = SAM2ImagePredictor(sam2_model)
-
-# build grounding dino model
-grounding_model = load_model(
-    model_config_path=GROUNDING_DINO_CONFIG, 
-    model_checkpoint_path=GROUNDING_DINO_CHECKPOINT,
-    device=DEVICE
-)
-
-
-# setup the input image and text prompt for SAM 2 and Grounding DINO
-# VERY important: text queries need to be lowercased + end with a dot
-text = TEXT_PROMPT
-img_path = IMG_PATH
-
-image_source, image = load_image(img_path)
-
-sam2_predictor.set_image(image_source)
-
-boxes, confidences, labels = predict(
-    model=grounding_model,
-    image=image,
-    caption=text,
-    box_threshold=BOX_THRESHOLD,
-    text_threshold=TEXT_THRESHOLD,
-)
-
-# process the box prompt for SAM 2
-h, w, _ = image_source.shape
-boxes = boxes * torch.Tensor([w, h, w, h])
-input_boxes = box_convert(boxes=boxes, in_fmt="cxcywh", out_fmt="xyxy").numpy()
-
-
-# FIXME: figure how does this influence the G-DINO model
-torch.autocast(device_type="cuda", dtype=torch.bfloat16).__enter__()
-
-if torch.cuda.get_device_properties(0).major >= 8:
-    # turn on tfloat32 for Ampere GPUs (https://pytorch.org/docs/stable/notes/cuda.html#tensorfloat-32-tf32-on-ampere-devices)
-    torch.backends.cuda.matmul.allow_tf32 = True
-    torch.backends.cudnn.allow_tf32 = True
-
-masks, scores, logits = sam2_predictor.predict(
-    point_coords=None,
-    point_labels=None,
-    box=input_boxes,
-    multimask_output=False,
-)
-
-"""
-Post-process the output of the model to get the masks, scores, and logits for visualization
-"""
-# convert the shape to (n, H, W)
-if masks.ndim == 4:
-    masks = masks.squeeze(1)
-
-
-confidences = confidences.numpy().tolist()
-class_names = labels
-
-class_ids = np.array(list(range(len(class_names))))
-
-labels = [
-    f"{class_name} {confidence:.2f}"
-    for class_name, confidence
-    in zip(class_names, confidences)
-]
-
-"""
-Visualize image with supervision useful API
-"""
-img = cv2.imread(img_path)
-detections = sv.Detections(
-    xyxy=input_boxes,  # (n, 4)
-    mask=masks.astype(bool),  # (n, h, w)
-    class_id=class_ids
-)
-
-box_annotator = sv.BoxAnnotator()
-annotated_frame = box_annotator.annotate(scene=img.copy(), detections=detections)
-
-label_annotator = sv.LabelAnnotator()
-annotated_frame = label_annotator.annotate(scene=annotated_frame, detections=detections, labels=labels)
-cv2.imwrite(os.path.join(OUTPUT_DIR, "groundingdino_annotated_image.jpg"), annotated_frame)
-
-mask_annotator = sv.MaskAnnotator()
-annotated_frame = mask_annotator.annotate(scene=annotated_frame, detections=detections)
-cv2.imwrite(os.path.join(OUTPUT_DIR, "grounded_sam2_annotated_image_with_mask.jpg"), annotated_frame)
-
-"""
-Dump the results in standard format and save as json files
-"""
-
-def single_mask_to_rle(mask):
-    rle = mask_util.encode(np.array(mask[:, :, None], order="F", dtype="uint8"))[0]
-    rle["counts"] = rle["counts"].decode("utf-8")
-    return rle
-
-if DUMP_JSON_RESULTS:
-    # convert mask into rle format
-    mask_rles = [single_mask_to_rle(mask) for mask in masks]
-
-    input_boxes = input_boxes.tolist()
-    scores = scores.tolist()
-    # save the results in standard format
-    results = {
-        "image_path": img_path,
-        "annotations" : [
-            {
-                "class_name": class_name,
-                "bbox": box,
-                "segmentation": mask_rle,
-                "score": score,
-            }
-            for class_name, box, mask_rle, score in zip(class_names, input_boxes, mask_rles, scores)
-        ],
-        "box_format": "xyxy",
-        "img_width": w,
-        "img_height": h,
-    }
-    
-    with open(os.path.join(OUTPUT_DIR, "grounded_sam2_local_image_demo_results.json"), "w") as f:
-        json.dump(results, f, indent=4)
-=======
 def parse_args():
     parser = argparse.ArgumentParser(description="Grounded SAM 2 Local Demo")
     parser.add_argument("--text_prompt", type=str, default="car. tire.", help="Text prompt for the model")
@@ -176,18 +27,17 @@
     """
     Hyper parameters
     """
-    TEXT_PROMPT = args.text_prompt
-    IMG_PATH = args.img_path
-    SAM2_CHECKPOINT = "./checkpoints/sam2_hiera_large.pt"
-    SAM2_MODEL_CONFIG = "sam2_hiera_l.yaml"
+    TEXT_PROMPT = "car. tire."
+    IMG_PATH = "notebooks/images/truck.jpg"
+    SAM2_CHECKPOINT = "./checkpoints/sam2.1_hiera_large.pt"
+    SAM2_MODEL_CONFIG = "configs/sam2.1/sam2.1_hiera_l.yaml"
     GROUNDING_DINO_CONFIG = "grounding_dino/groundingdino/config/GroundingDINO_SwinT_OGC.py"
     GROUNDING_DINO_CHECKPOINT = "gdino_checkpoints/groundingdino_swint_ogc.pth"
     BOX_THRESHOLD = 0.35
     TEXT_THRESHOLD = 0.25
     DEVICE = "cuda" if torch.cuda.is_available() else "cpu"
-    OUTPUT_DIR = Path(args.output_dir)
-    DUMP_JSON_RESULTS = args.save_json
-    SAVE_IMAGES_AND_NPY = args.save_images_and_npy
+    OUTPUT_DIR = Path("outputs/grounded_sam2_local_demo")
+    DUMP_JSON_RESULTS = True
 
     # create output directory
     OUTPUT_DIR.mkdir(parents=True, exist_ok=True)
@@ -332,5 +182,4 @@
             json.dump(results, f, indent=4)
 
 if __name__ == "__main__":
-    main()
->>>>>>> 336d924a
+    main()